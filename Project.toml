--- conflicted
+++ resolved
@@ -26,11 +26,7 @@
 FFTW = "1"
 Glob = "1"
 LibMseed = "0.3.2"
-<<<<<<< HEAD
-Makie = "0.20, 0.21, 0.22, 0.24"
-=======
-Makie = "0.20, 0.21, 0.22, 0.23"
->>>>>>> d0eec30a
+Makie = "0.20, 0.21, 0.22, 0.23, 0.24"
 RecipesBase = "1"
 StaticArrays = "1"
 Statistics = "1"
