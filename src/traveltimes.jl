# Functions relating to travel times and picks

"""
    add_pick!(t, time [, name=missing]) -> (time, name)

Add an arrival time pick to the Trace `t`, ensuring existing picks are not
overwritten.

If `name` is not `missing`, then the key of this pick will be `Symbol(name)`,
unless another pick with the same key already exists.  In that case, the name
will be appended with a number which increases until an available key is found.

If `name` is missing, then the pick is added to a numbered set of picks.

(Direct manipulation of picks is easy: just do `t.picks.PKP = (1001, "PKP")` to set
a picks with name "PKP", time 1001 s and key `:PKP`.)

# Example

```julia
julia> t = Trace(0, 1, 2);

julia> add_pick!.(t, [1, 2], ["A", missing]);

julia> t.picks
Seis.SeisDict{Union{Int64, Symbol},NamedTuple{(:time, :name),Tuple{Float64,Union{Missing, String}}}} with 2 entries:
  :A => Seis.Pick{Float64}((time=1.0, name="A"))
  1  => Seis.Pick{Float64}((time=2.0, name=missing))

julia> add_pick!(t, 4)
Seis.Pick{Float64}((time=4.0, name=missing))

julia> t.picks
Seis.SeisDict{Union{Int64, Symbol},NamedTuple{(:time, :name),Tuple{Float64,Union{Missing, String}}}} with 3 entries:
  :A => Seis.Pick{Float64}((time=1.0, name="A"))
  2  => Seis.Pick{Float64}((time=4.0, name=missing))
  1  => Seis.Pick{Float64}((time=2.0, name=missing))

julia> t.picks.A
Seis.Pick{Float64}((time=1.0, name="A"))

julia> t.picks[1]
Seis.Pick{Float64}((time=2.0, name=missing))
```
"""
<<<<<<< HEAD
function add_pick!(t::AbstractTrace, time, name::Union{Missing,AbstractString}=missing)
=======
function add_pick!(t::AbstractTrace, time, name=missing)
    p = (time=time, name=name)
>>>>>>> a5b75b68
    key = if !ismissing(name)
        base_key = name
        key = Symbol(base_key)
        i = 0
        while key in keys(t.picks)
            i += 1
            key = Symbol(base_key * "_" * string(i))
        end
        key
    else
        i = 1
        while i in keys(t.picks)
            i += 1
        end
        i
    end
    t.picks[key] = time, name
    t.picks[key]
end

"""
    add_pick!(t, p::Pick, name=p.name) -> p

<<<<<<< HEAD
Add a travel time pick to the `Trace` `t` from a [`Seis.Pick`](@ref).
By default, the pick name is used.
=======
Add a travel time pick to the `Trace` `t` from a `Seis.Pick`.  By default,
the pick name is used.

# Example
```
julia> t1 = Trace(0, 1, 20); t2 = sample_data();

julia> add_pick!(t1, t2.picks.A, "A")
Seis.Pick{Float64}((time=53.67000198364258, name="A"))

julia> t1.picks
Seis.SeisDict{Union{Int64, Symbol},NamedTuple{(:time, :name),Tuple{Float64,Union{Missing, String}}}} with 1 entry:
  :A => Seis.Pick{Float64}((time=53.67000198364258, name="A"))
```
>>>>>>> a5b75b68
"""
add_pick!(t::AbstractTrace, p::Pick, name=p.name) = add_pick!(t, p.time, name)

# Stub to allow methods to be added using a travel time package (like SeisTau)
"""
    add_picks!

Add picks to traces based on seismic phases' predicted arrival time.

Seis does not itself implement seismic phase travel time computation.
See [SeisTau](https://github.com/anowacki/SeisTau.jl) for one implementation
which adds methods to `add_pick!`.
"""
function add_picks! end

"""
    clear_picks!(t)

Remove all picks associated with the `Trace` `t`.

# Example
```
julia> t = sample_data();

julia> picks(t)
2-element Array{NamedTuple{(:time, :name),Tuple{Float32,Union{Missing, String}}},1}:
 Seis.Pick{Float32}((time=53.670002, name=missing))
 Seis.Pick{Float32}((time=60.980003, name=missing))

julia> clear_picks!(t);

julia> picks(t)
0-element Array{NamedTuple{(:time, :name),Tuple{Float32,Union{Missing, String}}},1}
```
"""
clear_picks!(t::AbstractTrace) = empty!(t.picks)

"""
    picks(t; sort=nothing) -> p::Vector{Tuple{<:AbstractString,<:AbstractFloat}}

Return a vector `p` of `Seis.Pick`s, which contain pairs of pick times and names
associated with the `Trace` `t`.

This can be iterated like:

```
julia> t = Trace(0, 1, rand(10));

julia> add_pick!.(t, (1,2), ("P","S"));

julia> for (time, name) in picks(t) @show time, name end
(time, name) = (1.0, "P")
(time, name) = (2.0, "S")
```
"""
function picks(t::AbstractTrace; sort=:time)
    ps = collect(values(t.picks))
    _sortpicks(ps, sort)
end

"""
    picks(t, name::AbstractString; sort=:time) -> p
    picks(t, pattern::Regex; sort=:time) -> p

Return a vector `p` of pairs of pick names and times associated with the `Trace` `t`
which either are exactly `name` or match the regular expression `pattern`.

By default, picks are returned in order of increasing time.  Use `sort=:name`
to sort alphanumerically by name (where unnamed picks appear first).

# Example
```
julia> t = Trace(0, 1, 2); t.picks.P = (1, "Pn"); t.picks.S = (1.8, "S");

julia> t.picks
Seis.SeisDict{Union{Int64, Symbol},NamedTuple{(:time, :name),Tuple{Float64,Union{Missing, String}}}} with 2 entries:
  :P => Seis.Pick{Float64}((time=1.0, name="Pn"))
  :S => Seis.Pick{Float64}((time=1.8, name="S"))

julia> picks(t, "S")
1-element Array{NamedTuple{(:time, :name),Tuple{Float64,Union{Missing, String}}},1}:
 Seis.Pick{Float64}((time=1.8, name="S"))

julia> picks(t, r"^P.*")
1-element Array{NamedTuple{(:time, :name),Tuple{Float64,Union{Missing, String}}},1}:
 Seis.Pick{Float64}((time=1.0, name="Pn"))
```
"""
function picks(t::AbstractTrace, name_or_match; sort=:time)
    ps = _picks(t, name_or_match)
    _sortpicks(ps, sort)::Vector{Pick{eltype(t)}}
end

_picks(t::AbstractTrace, name::AbstractString) = filter(x->coalesce(x.name, "")==name, picks(t))
_picks(t::AbstractTrace, match::Regex) = filter(x->occursin(match, coalesce(x.name, "")), picks(t))
function _picks(t::AbstractTrace, key::Symbol)
    p = t.picks[key]
    p === missing ? [] : [p]
end

_sortpicks(ps, ::Nothing) = ps
function _sortpicks(ps, sort)
    inds = if sort == :time
        sortperm(getfield.(ps, :time))
    elseif sort == :name
        sortperm(string.(replace(getfield.(ps, :name), missing=>"")))
    else
        throw(ArgumentError("`sort` can be only `:time` or `:name`"))
    end
    ps[inds]
end<|MERGE_RESOLUTION|>--- conflicted
+++ resolved
@@ -43,12 +43,7 @@
 Seis.Pick{Float64}((time=2.0, name=missing))
 ```
 """
-<<<<<<< HEAD
 function add_pick!(t::AbstractTrace, time, name::Union{Missing,AbstractString}=missing)
-=======
-function add_pick!(t::AbstractTrace, time, name=missing)
-    p = (time=time, name=name)
->>>>>>> a5b75b68
     key = if !ismissing(name)
         base_key = name
         key = Symbol(base_key)
@@ -72,10 +67,6 @@
 """
     add_pick!(t, p::Pick, name=p.name) -> p
 
-<<<<<<< HEAD
-Add a travel time pick to the `Trace` `t` from a [`Seis.Pick`](@ref).
-By default, the pick name is used.
-=======
 Add a travel time pick to the `Trace` `t` from a `Seis.Pick`.  By default,
 the pick name is used.
 
@@ -90,7 +81,6 @@
 Seis.SeisDict{Union{Int64, Symbol},NamedTuple{(:time, :name),Tuple{Float64,Union{Missing, String}}}} with 1 entry:
   :A => Seis.Pick{Float64}((time=53.67000198364258, name="A"))
 ```
->>>>>>> a5b75b68
 """
 add_pick!(t::AbstractTrace, p::Pick, name=p.name) = add_pick!(t, p.time, name)
 
