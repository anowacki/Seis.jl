--- conflicted
+++ resolved
@@ -41,17 +41,14 @@
     # Operations
     cut!,
     cut,
-<<<<<<< HEAD
     decimate,
     decimate!,
-=======
     normalise!,
     normalise,
     remove_mean!,
     remove_mean,
     remove_trend!,
     remove_trend,
->>>>>>> a2bdb24c
     # Travel times
     travel_time,
     # IO
